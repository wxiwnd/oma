[package]
name = "oma"
<<<<<<< HEAD
version = "1.3.0-alpha.0"
=======
version = "1.2.11"
>>>>>>> 32053b79
edition = "2021"
description = "Omakase (oma) - Package management interface for AOSC OS"

# See more keys and their definitions at https://doc.rust-lang.org/cargo/reference/manifest.html

[dependencies]
# Cli
clap = { version = "4.2.4", features = ["cargo", "wrap_help", "color", "string"] }
once_cell = "1.18"
anyhow = "1.0"
ctrlc = "3.4"
tabled = { version = "0.15", features = ["ansi"] }
dialoguer = "0.11"
<<<<<<< HEAD
tokio = { version = "1.34", features = ["rt-multi-thread"] }
derive_builder = "0.12.0"
=======
tokio = "1.34"
derive_builder = "0.13.0"
>>>>>>> 32053b79
oma-inquire = "0.1"
serde = { version = "1.0", features = ["derive"] }
serde_json = "1.0"
toml = "0.8"
dashmap = "5.5"
chrono = "0.4"

# FIXME: 0.38.30 failed to build on loongarch64
# See: https://github.com/rust-lang/libc/pull/3551
rustix = { version = "=0.38.28", features = ["process"] }

colored = { version = "2.0.4", optional = true }
image = { version = "0.24.7", optional = true }
libc = "0.2"
reqwest = "0.11"
tracing = "0.1"
tracing-subscriber = { version = "0.3", features = ["env-filter"] }
smallvec = "1.11"
console-subscriber = { version = "0.2", optional = true }

# oma crates
oma-utils = { path = "./oma-utils", features = ["dbus", "human-bytes", "oma"] }
oma-console = { path = "./oma-console" }
oma-pm = { path = "./oma-pm" }
oma-refresh = { path = "./oma-refresh", default_features = false }
oma-contents = { path = "./oma-contents" }
oma-fetch = { path = "./oma-fetch" }
oma-topics = { path = "./oma-topics", optional = true }
oma-history = { path = "./oma-history" }

# i18n
i18n-embed = { version = "0.14", features = ["fluent-system", "desktop-requester"]}
i18n-embed-fl = "0.7"
rust-embed = "^8"
unic-langid = "0.9"

[build-dependencies]
clap_mangen = "0.2.10"
clap_complete = "4.2"
clap = { version = "4.3", features = ["cargo", "wrap_help", "color", "string"] }
anyhow = "1.0.75"

[features]
aosc = ["dep:oma-topics", "oma-refresh/aosc"]
contents-without-rg = ["oma-contents/no-rg-binary"]
sequoia-openssl-backend = ["oma-refresh/sequoia-openssl-backend"]
sequoia-nettle-backend = ["oma-refresh/sequoia-nettle-backend"]
egg = ["dep:colored", "dep:image"]
tokio-console = ["dep:console-subscriber"]
default = ["aosc","sequoia-nettle-backend"]

[workspace]
members = ["oma-contents", "oma-console", "oma-topics", "oma-fetch", "oma-refresh", "oma-utils", "oma-pm", "oma-history", "oma-pm-operation-type"]<|MERGE_RESOLUTION|>--- conflicted
+++ resolved
@@ -1,10 +1,6 @@
 [package]
 name = "oma"
-<<<<<<< HEAD
 version = "1.3.0-alpha.0"
-=======
-version = "1.2.11"
->>>>>>> 32053b79
 edition = "2021"
 description = "Omakase (oma) - Package management interface for AOSC OS"
 
@@ -18,13 +14,8 @@
 ctrlc = "3.4"
 tabled = { version = "0.15", features = ["ansi"] }
 dialoguer = "0.11"
-<<<<<<< HEAD
-tokio = { version = "1.34", features = ["rt-multi-thread"] }
-derive_builder = "0.12.0"
-=======
 tokio = "1.34"
 derive_builder = "0.13.0"
->>>>>>> 32053b79
 oma-inquire = "0.1"
 serde = { version = "1.0", features = ["derive"] }
 serde_json = "1.0"
