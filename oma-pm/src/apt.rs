use std::{
    borrow::Cow,
    io::{self, ErrorKind, Write},
    path::{Path, PathBuf},
    process::Command,
};

use chrono::Local;
use derive_builder::Builder;
use oma_apt::raw::util::raw::apt_lock;
use oma_apt::{
    cache::{Cache, PackageSort, Upgrade},
    new_cache,
    package::{Package, Version},
    raw::{
        progress::AptInstallProgress,
        util::raw::{apt_lock_inner, apt_unlock, apt_unlock_inner},
    },
    records::RecordField,
    util::DiskSpace,
};
use oma_console::console::{self, style};
use oma_fetch::{
    DownloadEntryBuilder, DownloadEntryBuilderError, DownloadError, DownloadEvent, DownloadSource,
    DownloadSourceType, OmaFetcher, Summary,
};
use oma_utils::{
    dpkg::{is_hold, DpkgError},
    human_bytes::HumanBytes,
};

pub use oma_apt::config::Config as AptConfig;

<<<<<<< HEAD
use tokio::runtime::Runtime;
use tracing::{debug, info, warn};
=======
use tracing::{debug, field::debug, info, warn};
>>>>>>> 6fd40220

pub use oma_pm_operation_type::*;
use zbus::{Connection, ConnectionBuilder};

use crate::{
    dbus::{change_status, OmaBus, Status},
    pkginfo::PkgInfo,
    progress::{InstallProgressArgs, NoProgress, OmaAptInstallProgress},
    query::{OmaDatabase, OmaDatabaseError},
    unmet::{find_unmet_deps, find_unmet_deps_with_markinstall, UnmetDep},
};

const TIME_FORMAT: &str = "%H:%M:%S on %Y-%m-%d";

#[derive(Builder, Default, Clone)]
#[builder(default)]
pub struct OmaAptArgs {
    install_recommends: bool,
    install_suggests: bool,
    no_install_recommends: bool,
    no_install_suggests: bool,
    #[builder(default = "self.default_sysroot()")]
    sysroot: String,
}

impl OmaAptArgsBuilder {
    fn default_sysroot(&self) -> String {
        String::from("/")
    }
}

pub struct OmaApt {
    pub cache: Cache,
    pub config: AptConfig,
    autoremove: Vec<String>,
    dry_run: bool,
    select_pkgs: Vec<String>,
    tokio: Runtime,
    connection: Option<Connection>,
}

#[derive(Debug, thiserror::Error)]
pub enum OmaAptError {
    #[error(transparent)]
    RustApt(#[from] oma_apt::util::Exception),
    #[error(transparent)]
    OmaDatabaseError(#[from] OmaDatabaseError),
    #[error("Failed to mark reinstall pkg: {0}")]
    MarkReinstallError(String, String),
    #[error("Dep issue: {0:?}")]
    DependencyIssue(Vec<UnmetDep>),
    #[error("Package: {0} is essential.")]
    PkgIsEssential(String),
    #[error("Package: {0} is no candidate.")]
    PkgNoCandidate(String),
    #[error("Package: {0} has no SHA256 checksum.")]
    PkgNoChecksum(String),
    #[error("Package: {0}: {1} has no mirror available.")]
    PkgUnavailable(String, String),
    #[error("Ivaild file name: {0}")]
    InvalidFileName(String),
    #[error(transparent)]
    DownlaodError(#[from] DownloadError),
    #[error("Failed to create async runtime: {0}")]
    FailedCreateAsyncRuntime(std::io::Error),
    #[error("Failed to create dir or file: {0}: {1}")]
    FailedOperateDirOrFile(String, std::io::Error),
    #[error("Failed to get available space: {0}")]
    FailedGetAvailableSpace(std::io::Error),
    #[error(transparent)]
    InstallEntryBuilderError(#[from] InstallEntryBuilderError),
    #[error("Failed to run dpkg --configure -a: {0}")]
    DpkgFailedConfigure(std::io::Error),
    #[error("Insufficient disk space: need: {0}, available: {1}")]
    DiskSpaceInsufficient(HumanBytes, HumanBytes),
    #[error(transparent)]
    DownloadEntryBuilderError(#[from] DownloadEntryBuilderError),
    #[error("Can not commit: {0}")]
    CommitErr(String),
    #[error("Failed to mark pkg status: {0} is not installed")]
    MarkPkgNotInstalled(String),
    #[error(transparent)]
    DpkgError(#[from] DpkgError),
    #[error("Has {0} package failed to download.")]
    FailedToDownload(usize, Vec<DownloadError>),
    #[error("Failed to get path parent: {0:?}")]
    FailedGetParentPath(PathBuf),
    #[error("Failed to get canonicalize path: {0}")]
    FailedGetCanonicalize(String, std::io::Error),
}

#[derive(Default, Builder)]
#[builder(default)]
pub struct AptArgs {
    yes: bool,
    force_yes: bool,
    dpkg_force_confnew: bool,
    dpkg_force_all: bool,
    no_progress: bool,
}

impl AptArgs {
    pub fn yes(&self) -> bool {
        self.yes
    }

    pub fn force_yes(&self) -> bool {
        self.force_yes
    }

    pub fn dpkg_force_confnew(&self) -> bool {
        self.dpkg_force_confnew
    }

    pub fn dpkg_force_all(&self) -> bool {
        self.dpkg_force_all
    }
}

pub type OmaAptResult<T> = Result<T, OmaAptError>;

#[derive(Debug)]
pub enum FilterMode {
    Default,
    Installed,
    Upgradable,
    Automatic,
    Names,
}

impl OmaApt {
    /// Create a new apt manager
    pub fn new(local_debs: Vec<String>, args: OmaAptArgs, dry_run: bool) -> OmaAptResult<Self> {
        let config = Self::init_config(args)?;

        let bus = OmaBus {
            status: Status::Configing,
        };

        let tokio = tokio::runtime::Builder::new_multi_thread()
            .enable_time()
            .enable_io()
            .build()
            .map_err(OmaAptError::FailedCreateAsyncRuntime)?;

        let conn = tokio.block_on(async { Self::create_session(bus).await.ok() });

        Ok(Self {
            cache: new_cache!(&local_debs)?,
            config,
            autoremove: vec![],
            dry_run,
            select_pkgs: vec![],
            tokio,
            connection: conn,
        })
    }

    async fn create_session(bus: OmaBus) -> Result<Connection, zbus::Error> {
        let conn = ConnectionBuilder::system()?
            .name("io.aosc.Oma")?
            .serve_at("/io/aosc/Oma", bus)?
            .build()
            .await?;

        debug!("zbus session created");

        Ok(conn)
    }

    /// Init apt config (before create new apt manager)
    fn init_config(args: OmaAptArgs) -> OmaAptResult<AptConfig> {
        let config = AptConfig::new();

        let sysroot = Path::new(&args.sysroot);
        let sysroot = sysroot
            .canonicalize()
            .map_err(|e| OmaAptError::FailedGetCanonicalize(sysroot.display().to_string(), e))?;

        config.set("Dir", &sysroot.display().to_string());
        config.set(
            "Dir::State::status",
            &sysroot.join("var/lib/dpkg/status").display().to_string(),
        );

        debug!("Dir is: {:?}", config.get("Dir"));
        debug!(
            "Dir::State::status is: {:?}",
            config.get("Dir::State::status")
        );

        let install_recommend = if args.install_recommends {
            true
        } else if args.no_install_recommends {
            false
        } else {
            config
                .get("APT::Install-Recommends")
                .map(|x| x == "true")
                .unwrap_or(true)
        };

        let install_suggests = if args.install_suggests {
            true
        } else if args.no_install_suggests {
            false
        } else {
            config
                .get("APT::Install-Suggests")
                .map(|x| x == "true")
                .unwrap_or(false)
        };

        config.set("APT::Install-Recommends", &install_recommend.to_string());
        debug!("APT::Install-Recommends is set to {install_recommend}");

        config.set("APT::Install-Suggests", &install_suggests.to_string());
        debug!("APT::Install-Suggests is set to {install_suggests}");

        Ok(config)
    }

    /// Get upgradable and removable packages
    pub fn available_action(&self) -> OmaAptResult<(usize, usize)> {
        let sort = PackageSort::default().upgradable();
        let upgradable = self
            .cache
            .packages(&sort)?
            .filter(|x| {
                !is_hold(x.name(), self.config.get("Dir").unwrap_or("/".to_string()))
                    .unwrap_or(false)
            })
            .count();

        let sort = PackageSort::default().auto_removable();
        let removable = self.cache.packages(&sort)?.count();

        Ok((upgradable, removable))
    }

    pub fn installed_packages(&self) -> OmaAptResult<usize> {
        let sort = PackageSort::default().installed();

        Ok(self.cache.packages(&sort)?.count())
    }

    /// Set apt manager status as upgrade
    pub fn upgrade(&self) -> OmaAptResult<()> {
        self.cache.upgrade(&Upgrade::FullUpgrade)?;

        Ok(())
    }

    /// Set apt manager status as install
    pub fn install(
        &mut self,
        pkgs: &[PkgInfo],
        reinstall: bool,
    ) -> OmaAptResult<Vec<(String, String)>> {
        let mut no_marked_install = vec![];
        for pkg in pkgs {
            let marked_install = mark_install(&self.cache, pkg, reinstall)?;
            debug!(
                "Pkg {} {} marked install: {marked_install}",
                pkg.raw_pkg.name(),
                pkg.version_raw.version()
            );

            if !marked_install {
                no_marked_install.push((
                    pkg.raw_pkg.name().to_string(),
                    pkg.version_raw.version().to_string(),
                ));
            } else if !self.select_pkgs.contains(&pkg.raw_pkg.name().to_string()) {
                self.select_pkgs.push(pkg.raw_pkg.name().to_string());
            }
        }

        Ok(no_marked_install)
    }

    /// Find system is broken
    pub fn check_broken(&self) -> OmaAptResult<bool> {
        let sort = PackageSort::default().installed();
        let pkgs = self.cache.packages(&sort)?;

        // let mut reinstall = vec![];

        let mut need = false;

        for pkg in pkgs {
            // current_state 的定义来自 apt 的源码:
            //    enum PkgCurrentState {NotInstalled=0,UnPacked=1,HalfConfigured=2,
            //    HalfInstalled=4,ConfigFiles=5,Installed=6,
            //    TriggersAwaited=7,TriggersPending=8};
            if pkg.current_state() != 6 {
                debug!(
                    "pkg {} current state is {}",
                    pkg.name(),
                    pkg.current_state()
                );
                need = true;
                match pkg.current_state() {
                    4 => {
                        pkg.mark_reinstall(true);
                    }
                    _ => continue,
                }
            }
        }

        Ok(need)
    }

    /// Download packages
    pub fn download<F>(
        &self,
        pkgs: Vec<PkgInfo>,
        network_thread: Option<usize>,
        download_dir: Option<&Path>,
        dry_run: bool,
        callback: F,
    ) -> OmaAptResult<(Vec<Summary>, Vec<DownloadError>)>
    where
        F: Fn(usize, DownloadEvent, Option<u64>) + Clone + Send + Sync,
    {
        let mut download_list = vec![];
        for pkg in pkgs {
            let name = pkg.raw_pkg.name().to_string();
            let ver = Version::new(pkg.version_raw, &self.cache);
            let install_size = ver.installed_size();
            if !ver.is_downloadable() {
                return Err(OmaAptError::PkgUnavailable(name, ver.version().to_string()));
            }
            let mut entry = InstallEntryBuilder::default();
            entry.name(pkg.raw_pkg.name().to_string());
            entry.new_version(ver.version().to_string());
            entry.new_size(install_size);
            entry.pkg_urls(ver.uris().collect::<Vec<_>>());
            entry.arch(ver.arch().to_string());
            entry.download_size(ver.size());
            entry.op(InstallOperation::Download);

            if ver.uris().all(|x| !x.starts_with("file")) {
                entry.checksum(
                    ver.get_record(RecordField::SHA256)
                        .ok_or_else(|| OmaAptError::PkgNoChecksum(name))?,
                );
            }
            let entry = entry.build()?;

            download_list.push(entry);
        }

        debug!(
            "Download list: {download_list:?}, download to: {}",
            download_dir.unwrap_or(Path::new(".")).display()
        );

        if dry_run {
            return Ok((vec![], vec![]));
        }

        let tokio = tokio::runtime::Builder::new_multi_thread()
            .enable_io()
            .enable_time()
            .build()
            .map_err(OmaAptError::FailedCreateAsyncRuntime)?;

        let res = tokio.block_on(async move {
            Self::download_pkgs(
                download_list,
                network_thread,
                download_dir.unwrap_or(Path::new(".")),
                callback,
            )
            .await
        })?;

        Ok(res)
    }

    /// Set apt manager status as remove
    pub fn remove<F>(
        &mut self,
        pkgs: &[PkgInfo],
        purge: bool,
        no_autoremove: bool,
        callback: F,
    ) -> OmaAptResult<Vec<String>>
    where
        F: Fn(&str) -> bool + Copy,
    {
        let mut no_marked_remove = vec![];
        for pkg in pkgs {
            let is_marked_delete = mark_delete(&self.cache, pkg, purge, callback)?;
            if !is_marked_delete {
                no_marked_remove.push(pkg.raw_pkg.name().to_string());
            } else if !self.select_pkgs.contains(&pkg.raw_pkg.name().to_string()) {
                self.select_pkgs.push(pkg.raw_pkg.name().to_string());
            }
        }

        // 寻找系统有哪些不必要的软件包
        if !no_autoremove {
            // FIXME: 需要先计算依赖才知道后面多少软件包是不必要的
            self.resolve(false)?;
            self.autoremove(purge)?;
        }

        Ok(no_marked_remove)
    }

    /// find autoremove and remove it
    fn autoremove(&mut self, purge: bool) -> OmaAptResult<()> {
        let sort = PackageSort::default().installed();
        let pkgs = self.cache.packages(&sort)?;

        for pkg in pkgs {
            if pkg.is_auto_removable() && !pkg.marked_delete() {
                pkg.mark_delete(purge);
                pkg.protect();

                self.autoremove.push(pkg.name().to_string());
            }
        }

        Ok(())
    }

    /// Commit changes
    pub fn commit<F>(
        self,
        network_thread: Option<usize>,
        args_config: &AptArgs,
        callback: F,
    ) -> OmaAptResult<()>
    where
        F: Fn(usize, DownloadEvent, Option<u64>) + Clone + Send + Sync,
    {
        let v = self.summary()?;
        let v_str = v.to_string();

        let sysroot = self.config.get("Dir").unwrap_or("/".to_string());

        if self.dry_run {
            debug!("op: {v:?}");
            return Ok(());
        }

        let download_pkg_list = v.install;

        let path = self.get_archive_dir();

        let conn = self.connection.clone();
        let (success, failed) = self.tokio.block_on(async move {
            if let Some(conn) = conn {
                change_status(&conn, "Downloading").await.ok();
            }

            Self::download_pkgs(download_pkg_list, network_thread, &path, callback).await
        })?;

        if !failed.is_empty() {
            return Err(OmaAptError::FailedToDownload(failed.len(), failed));
        }

        debug!("Success: {success:?}");

        let mut no_progress = NoProgress::new_box();

        debug!("Try to lock apt");

        if let Err(e) = apt_lock() {
            let e_str = e.to_string();
            if e_str.contains("dpkg --configure -a") {
                self.run_dpkg_configure()?;

                apt_lock()?;
            } else {
                return Err(e.into());
            }
        }

        debug!("Try to get apt archives");

        self.cache.get_archives(&mut no_progress).map_err(|e| {
            debug!("Get exception! Try to unlock apt lock");
            apt_unlock();
            e
        })?;

        let args = InstallProgressArgs {
            config: self.config,
            yes: args_config.yes,
            force_yes: args_config.force_yes,
            dpkg_force_confnew: args_config.dpkg_force_confnew,
            dpkg_force_all: args_config.dpkg_force_all,
            no_progress: args_config.no_progress,
            tokio: self.tokio,
            connection: self.connection,
        };

        let mut progress = OmaAptInstallProgress::new_box(args);

        debug!("Try to unlock apt lock inner");

        apt_unlock_inner();

        debug("Do install");

        self.cache.do_install(&mut progress).map_err(|e| {
            apt_lock_inner().ok();
            apt_unlock();
            e
        })?;

        debug!("Try to unlock apt lock");

        apt_unlock();

        let end_time = Local::now().format(TIME_FORMAT).to_string();

        let sysroot = Path::new(&sysroot);
        let history = sysroot.join("var/log/oma/history");
        let parent = history
            .parent()
            .ok_or_else(|| OmaAptError::FailedGetParentPath(history.clone()))?;

        std::fs::create_dir_all(parent)
            .map_err(|e| OmaAptError::FailedOperateDirOrFile(parent.display().to_string(), e))?;

        let mut log = std::fs::OpenOptions::new()
            .append(true)
            .create(true)
            .open(&history)
            .map_err(|e| OmaAptError::FailedOperateDirOrFile(history.display().to_string(), e))?;

        let start_time = Local::now();
        writeln!(log, "Start-Date: {start_time}").ok();

        let args = std::env::args().collect::<Vec<_>>().join(" ");

        if !args.is_empty() {
            writeln!(log, "Commandline: {args}").ok();
        }

        if let Some((user, uid)) = std::env::var("SUDO_USER")
            .ok()
            .zip(std::env::var("SUDO_UID").ok())
        {
            writeln!(log, "Requested-By: {user} ({uid})").ok();
        }

        write!(log, "{v_str}").ok();
        writeln!(log, "End-Date: {end_time}\n").ok();

        Ok(())
    }

    /// Resolve apt dependencies
    pub fn resolve(&self, no_fixbroken: bool) -> OmaAptResult<()> {
        let need_fix = self.check_broken()?;

        if no_fixbroken && need_fix {
            warn!("Your system has broken status, Please run `oma fix-broken' to fix it.");
        }

        if need_fix {
            self.run_dpkg_configure()?;
        }

        if !no_fixbroken {
            self.cache.fix_broken();
        }

        if self.cache.resolve(!no_fixbroken).is_err() {
            let unmet = find_unmet_deps(&self.cache)?;
            return Err(OmaAptError::DependencyIssue(unmet));
        }

        Ok(())
    }

    fn run_dpkg_configure(&self) -> OmaAptResult<()> {
        info!(
            "Running {} ...",
            style("dpkg --configure -a").green().bold()
        );

        let cmd = Command::new("dpkg")
            .arg("--root")
            .arg(&self.config.get("Dir").unwrap_or("/".to_owned()))
            .arg("--configure")
            .arg("-a")
            .spawn()
            .map_err(OmaAptError::DpkgFailedConfigure)?;

        if let Err(e) = cmd.wait_with_output() {
            return Err(OmaAptError::DpkgFailedConfigure(io::Error::new(
                ErrorKind::Other,
                format!("dpkg return non-zero code: {:?}", e),
            )));
        }

        Ok(())
    }

    /// Download packages (inner)
    async fn download_pkgs<F>(
        download_pkg_list: Vec<InstallEntry>,
        network_thread: Option<usize>,
        download_dir: &Path,
        callback: F,
    ) -> OmaAptResult<(Vec<Summary>, Vec<DownloadError>)>
    where
        F: Fn(usize, DownloadEvent, Option<u64>) + Clone + Send + Sync,
    {
        if download_pkg_list.is_empty() {
            callback(0, DownloadEvent::AllDone, None);
            return Ok((vec![], vec![]));
        }

        let mut download_list = vec![];
        let mut total_size = 0;

        for entry in download_pkg_list {
            let uris = entry.pkg_urls();
            let sources = uris
                .iter()
                .map(|x| {
                    let source_type = if x.starts_with("file:") {
                        DownloadSourceType::Local
                    } else {
                        DownloadSourceType::Http
                    };

                    DownloadSource::new(x.to_string(), source_type)
                })
                .collect::<Vec<_>>();

            debug!("Sources is: {:?}", sources);

            let filename = uris
                .first()
                .and_then(|x| x.split('/').last())
                .take()
                .ok_or_else(|| OmaAptError::InvalidFileName(entry.name().to_string()))?;

            debug!("filename is: {}", filename);

            let new_version = if console::measure_text_width(entry.new_version()) > 25 {
                console::truncate_str(entry.new_version(), 25, "...")
            } else {
                Cow::Borrowed(entry.new_version())
            };

            let msg = format!("{} {new_version} ({})", entry.name(), entry.arch());

            let mut download_entry = DownloadEntryBuilder::default();
            download_entry.source(sources);
            download_entry.filename(apt_style_filename(&entry).into());
            download_entry.dir(download_dir.to_path_buf());
            download_entry.allow_resume(true);
            download_entry.msg(msg);

            if let Some(checksum) = entry.checksum() {
                download_entry.hash(checksum);
            }

            let download_entry = download_entry.build()?;

            total_size += entry.download_size();

            download_list.push(download_entry);
        }

        let downloader = OmaFetcher::new(None, download_list, network_thread)?;

        let res = downloader
            .start_download(|count, event| callback(count, event, Some(total_size)))
            .await;

        let (mut success, mut failed) = (vec![], vec![]);

        for i in res {
            match i {
                Ok(s) => success.push(s),
                Err(e) => failed.push(e),
            }
        }

        Ok((success, failed))
    }

    /// Select packages from give some strings
    pub fn select_pkg(
        &mut self,
        keywords: &[&str],
        select_dbg: bool,
        filter_candidate: bool,
        available_candidate: bool,
    ) -> OmaAptResult<(Vec<PkgInfo>, Vec<String>)> {
        select_pkg(
            keywords,
            &self.cache,
            select_dbg,
            filter_candidate,
            available_candidate,
        )
    }

    /// Get apt archive dir
    pub fn get_archive_dir(&self) -> PathBuf {
        let archives_dir = self
            .config
            .get("Dir::Cache::Archives")
            .unwrap_or("archives/".to_string());
        let cache = self
            .config
            .get("Dir::Cache")
            .unwrap_or("var/cache/apt".to_string());

        let dir = self.config.get("Dir").unwrap_or("/".to_string());

        let archive_dir_p = PathBuf::from(archives_dir);
        if archive_dir_p.is_absolute() {
            return archive_dir_p;
        }

        let cache_dir_p = PathBuf::from(cache);
        if cache_dir_p.is_absolute() {
            return cache_dir_p.join(archive_dir_p);
        }

        let dir_p = PathBuf::from(dir);

        dir_p.join(cache_dir_p).join(archive_dir_p)
    }

    /// Mark version status (hold/unhold)
    pub fn mark_version_status<'a>(
        &'a self,
        pkgs: &'a [String],
        hold: bool,
        dry_run: bool,
    ) -> OmaAptResult<Vec<(&str, bool)>> {
        for pkg in pkgs {
            if !self
                .cache
                .get(pkg)
                .map(|x| x.is_installed())
                .unwrap_or(false)
            {
                return Err(OmaAptError::MarkPkgNotInstalled(pkg.to_string()));
            }
        }

        let res = oma_utils::dpkg::mark_version_status(
            pkgs,
            hold,
            dry_run,
            self.config.get("Dir").unwrap_or("/".to_string()),
        )?;

        Ok(res)
    }

    /// Mark version status (auto/manual)
    pub fn mark_install_status(
        self,
        pkgs: Vec<PkgInfo>,
        auto: bool,
        dry_run: bool,
    ) -> OmaAptResult<Vec<(String, bool)>> {
        let mut res = vec![];
        for pkg in pkgs {
            let pkg = Package::new(&self.cache, pkg.raw_pkg);

            if !pkg.is_installed() {
                return Err(OmaAptError::MarkPkgNotInstalled(pkg.name().to_string()));
            }

            if pkg.is_auto_installed() {
                if auto {
                    res.push((pkg.name().to_string(), false));
                    debug!("pkg {} set to auto = {auto} is set = false", pkg.name());
                } else {
                    pkg.mark_auto(false);
                    res.push((pkg.name().to_string(), true));
                    debug!("pkg {} set to auto = {auto} is set = true", pkg.name());
                }
            } else if auto {
                pkg.mark_auto(true);
                res.push((pkg.name().to_string(), true));
                debug!("pkg {} set to auto = {auto} is set = true", pkg.name());
            } else {
                res.push((pkg.name().to_string(), false));
                debug!("pkg {} set to auto = {auto} is set = false", pkg.name());
            }
        }

        if dry_run {
            return Ok(res);
        }

        self.cache
            .commit(
                &mut NoProgress::new_box(),
                &mut AptInstallProgress::new_box(),
            )
            .map_err(|e| OmaAptError::CommitErr(e.to_string()))?;

        Ok(res)
    }

    /// Show changes summary
    pub fn summary(&self) -> OmaAptResult<OmaOperation> {
        let mut install = vec![];
        let mut remove = vec![];
        let changes = self.cache.get_changes(true)?;

        for pkg in changes {
            if pkg.marked_install() {
                let cand = pkg
                    .candidate()
                    .take()
                    .ok_or_else(|| OmaAptError::PkgNoCandidate(pkg.name().to_string()))?;

                let uri = cand.uris().collect::<Vec<_>>();
                let not_local_source = uri.iter().all(|x| !x.starts_with("file:"));
                let version = cand.version();
                let checksum = cand.get_record(RecordField::SHA256);

                let size = cand.installed_size();

                let mut entry = InstallEntryBuilder::default();
                entry.name(pkg.name().to_string());
                entry.new_version(version.to_string());
                entry.new_size(size);
                entry.pkg_urls(uri);
                entry.arch(cand.arch().to_string());
                entry.download_size(cand.size());
                entry.op(InstallOperation::Install);
                entry.automatic(!self.select_pkgs.contains(&pkg.name().to_string()));

                if not_local_source {
                    entry.checksum(
                        checksum
                            .ok_or_else(|| OmaAptError::PkgNoChecksum(pkg.name().to_string()))?,
                    );
                }

                let entry = entry.build()?;

                install.push(entry);

                // If the package is marked install then it will also
                // show up as marked upgrade, downgrade etc.
                // Check this first and continue.
                continue;
            }

            if pkg.marked_upgrade() {
                let install_entry = pkg_delta(&pkg, InstallOperation::Upgrade)?;

                install.push(install_entry);
            }

            if pkg.marked_delete() {
                let name = pkg.name();
                let is_purge = pkg.marked_purge();

                let mut tags = vec![];
                if is_purge {
                    tags.push(RemoveTag::Purge);
                }

                if self.autoremove.contains(&pkg.name().to_string()) {
                    tags.push(RemoveTag::AutoRemove);
                }

                let installed = pkg.installed();
                let version = installed.as_ref().map(|x| x.version().to_string());
                let size = installed.as_ref().map(|x| x.installed_size());

                let remove_entry = RemoveEntry::new(
                    name.to_string(),
                    version,
                    size.unwrap_or(0),
                    tags,
                    installed
                        .map(|x| x.arch().to_string())
                        .unwrap_or("unknown".to_string()),
                );

                remove.push(remove_entry);
            }

            if pkg.marked_reinstall() {
                // 如果一个包被标记为重装，则肯定已经安装
                // 所以请求已安装版本应该直接 unwrap
                let version = pkg.installed().unwrap();
                let checksum = version.get_record(RecordField::SHA256);
                let uri = version.uris().collect::<Vec<_>>();
                let not_local_source = uri.iter().all(|x| !x.starts_with("file:"));

                let mut entry = InstallEntryBuilder::default();
                entry.name(pkg.name().to_string());
                entry.new_version(version.version().to_string());
                entry.old_size(version.installed_size());
                entry.new_size(version.installed_size());
                entry.pkg_urls(uri);
                entry.arch(version.arch().to_string());
                entry.download_size(version.size());
                entry.op(InstallOperation::ReInstall);
                entry.automatic(!self.select_pkgs.contains(&pkg.name().to_string()));

                if not_local_source {
                    entry.checksum(
                        checksum
                            .ok_or_else(|| OmaAptError::PkgNoChecksum(pkg.name().to_string()))?,
                    );
                }

                let entry = entry.build()?;

                install.push(entry);
            }

            if pkg.marked_downgrade() {
                let install_entry = pkg_delta(&pkg, InstallOperation::Downgrade)?;

                install.push(install_entry);
            }
        }

        let disk_size = self.cache.depcache().disk_size();

        let disk_size = match disk_size {
            DiskSpace::Require(n) => ("+".to_string(), n),
            DiskSpace::Free(n) => ("-".to_string(), n),
        };

        let total_download_size: u64 = install
            .iter()
            .filter(|x| {
                x.op() == &InstallOperation::Install || x.op() == &InstallOperation::Upgrade
            })
            .map(|x| x.download_size())
            .sum();

        Ok(OmaOperation {
            install,
            remove,
            disk_size,
            total_download_size,
        })
    }

    /// Check available disk space
    pub fn check_disk_size(&self) -> OmaAptResult<()> {
        let op = self.summary()?;

        let (symbol, n) = op.disk_size;
        let n = n as i64;
        let download_size = op.total_download_size as i64;

        let need_space = match symbol.as_str() {
            "+" => download_size + n,
            "-" => download_size - n,
            _ => unreachable!(),
        };

        let available_disk_size =
            fs4::available_space(self.config.get("Dir").unwrap_or("/".to_string()))
                .map_err(OmaAptError::FailedGetAvailableSpace)? as i64;

        if available_disk_size < need_space {
            return Err(OmaAptError::DiskSpaceInsufficient(
                HumanBytes(need_space as u64),
                HumanBytes(available_disk_size as u64),
            ));
        }

        debug!("available_disk_size is: {available_disk_size}, need: {need_space}");

        Ok(())
    }

    /// Filters pkgs
    pub fn filter_pkgs(
        &self,
        query_mode: &[FilterMode],
    ) -> OmaAptResult<impl Iterator<Item = oma_apt::package::Package>> {
        let mut sort = PackageSort::default();

        debug!("Filter Mode: {query_mode:?}");

        for i in query_mode {
            sort = match i {
                FilterMode::Installed => sort.installed(),
                FilterMode::Upgradable => sort.upgradable(),
                FilterMode::Automatic => sort.auto_installed(),
                FilterMode::Names => sort.names(),
                _ => sort,
            };
        }

        let pkgs = self.cache.packages(&sort)?;

        Ok(pkgs)
    }
}

/// Mark package as delete.
fn mark_delete<F>(
    cache: &Cache,
    pkg: &PkgInfo,
    purge: bool,
    how_handle_essential: F,
) -> OmaAptResult<bool>
where
    F: Fn(&str) -> bool + Copy,
{
    let pkg = Package::new(cache, pkg.raw_pkg.unique());
    let removed_but_has_config = pkg.current_state() == 5;
    if !pkg.is_installed() && !removed_but_has_config {
        debug!(
            "Package {} is not installed. No need to remove.",
            pkg.name()
        );
        return Ok(false);
    }

    if pkg.is_essential() {
        let remove_essential = how_handle_essential(pkg.name());
        if !remove_essential {
            return Err(OmaAptError::PkgIsEssential(pkg.name().to_string()));
        }
    }

    pkg.mark_delete(purge || removed_but_has_config);
    pkg.protect();

    Ok(true)
}

fn pkg_delta(new_pkg: &Package, op: InstallOperation) -> OmaAptResult<InstallEntry> {
    let cand = new_pkg
        .candidate()
        .take()
        .ok_or_else(|| OmaAptError::PkgNoCandidate(new_pkg.name().to_string()))?;

    let uri = cand.uris().collect::<Vec<_>>();
    let not_local_source = uri.iter().all(|x| !x.starts_with("file:"));

    let new_version = cand.version();
    // 如果一个包有版本修改，则肯定之前已经安装
    // 所以请求已安装版本应该直接 unwrap
    let installed = new_pkg.installed().unwrap();
    let old_version = installed.version();

    let checksum = cand.get_record(RecordField::SHA256);

    let mut install_entry = InstallEntryBuilder::default();
    install_entry.name(new_pkg.name().to_string());
    install_entry.old_version(old_version.to_string());
    install_entry.new_version(new_version.to_owned());
    install_entry.old_size(installed.installed_size());
    install_entry.new_size(cand.installed_size());
    install_entry.pkg_urls(cand.uris().collect::<Vec<_>>());
    install_entry.arch(cand.arch().to_string());
    install_entry.download_size(cand.size());
    install_entry.op(op);

    if not_local_source {
        install_entry.checksum(
            checksum.ok_or_else(|| OmaAptError::PkgNoChecksum(new_pkg.name().to_string()))?,
        );
    }

    let install_entry = install_entry.build()?;

    Ok(install_entry)
}

/// Select pkg from give strings (inber)
fn select_pkg(
    keywords: &[&str],
    cache: &Cache,
    select_dbg: bool,
    filter_candidate: bool,
    available_candidate: bool,
) -> OmaAptResult<(Vec<PkgInfo>, Vec<String>)> {
    let db = OmaDatabase::new(cache)?;
    let mut pkgs = vec![];
    let mut no_result = vec![];
    for keyword in keywords {
        let res = match keyword {
            x if x.ends_with(".deb") => db.query_local_glob(x)?,
            x if x.split_once('/').is_some() => {
                db.query_from_branch(x, filter_candidate, select_dbg)?
            }
            x if x.split_once('=').is_some() => db.query_from_version(x, select_dbg)?,
            x => db.query_from_glob(x, filter_candidate, select_dbg, available_candidate)?,
        };

        for i in &res {
            debug!("{} {}", i.raw_pkg.name(), i.version_raw.version());
        }

        if res.is_empty() {
            no_result.push(keyword.to_string());
            continue;
        }

        pkgs.extend(res);
    }

    Ok((pkgs, no_result))
}

/// Mark package as install.
fn mark_install(cache: &Cache, pkginfo: &PkgInfo, reinstall: bool) -> OmaAptResult<bool> {
    let pkg = pkginfo.raw_pkg.unique();
    let version = pkginfo.version_raw.unique();
    let ver = Version::new(version, cache);
    let pkg = Package::new(cache, pkg);
    ver.set_candidate();

    if let Some(installed) = pkg.installed() {
        if installed.version() == ver.version()
            && !reinstall
            && installed.package_files().any(|inst| {
                ver.package_files()
                    .any(|ver| ver.archive().ok() == inst.archive().ok())
            })
        {
            return Ok(false);
        } else if installed.version() == ver.version() && reinstall {
            if !ver.is_downloadable() {
                return Err(OmaAptError::MarkReinstallError(
                    pkg.name().to_string(),
                    ver.version().to_string(),
                ));
            }

            let is_marked = pkg.mark_reinstall(true);
            pkg.protect();
            return Ok(is_marked);
        }
    }

    pkg.mark_install(true, true);
    debug!("marked_install: {}", pkg.marked_install());
    debug!("marked_downgrade: {}", pkg.marked_downgrade());
    debug!("marked_upgrade: {}", pkg.marked_upgrade());
    if !pkg.marked_install() && !pkg.marked_downgrade() && !pkg.marked_upgrade() {
        // apt 会先就地检查这个包的表面依赖是否满足要求，如果不满足则直接返回错误，而不是先交给 resolver
        let v = find_unmet_deps_with_markinstall(cache, &ver);
        return Err(OmaAptError::DependencyIssue(v));
    }

    debug!("{} will marked install", pkg.name());
    pkg.protect();

    Ok(true)
}

/// trans filename to apt style file name
fn apt_style_filename(entry: &InstallEntry) -> String {
    let package = entry.name();
    let version = entry.new_version();
    let arch = entry.arch();

    let version = version.replace(':', "%3a");

    format!("{package}_{version}_{arch}.deb").replace("%2b", "+")
}<|MERGE_RESOLUTION|>--- conflicted
+++ resolved
@@ -30,13 +30,8 @@
 };
 
 pub use oma_apt::config::Config as AptConfig;
-
-<<<<<<< HEAD
 use tokio::runtime::Runtime;
 use tracing::{debug, info, warn};
-=======
-use tracing::{debug, field::debug, info, warn};
->>>>>>> 6fd40220
 
 pub use oma_pm_operation_type::*;
 use zbus::{Connection, ConnectionBuilder};
