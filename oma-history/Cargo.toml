--- conflicted
+++ resolved
@@ -1,10 +1,6 @@
 [package]
 name = "oma-history"
-<<<<<<< HEAD
-version = "0.4.0"
-=======
-version = "0.3.1"
->>>>>>> 6fd40220
+version = "0.4.1"
 edition = "2021"
 description = "A crate to help oma operate history database"
 license = "MIT"
