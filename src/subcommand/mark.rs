--- conflicted
+++ resolved
@@ -40,7 +40,6 @@
     /// Run oma in “dry-run” mode. Useful for testing changes and operations without making changes to the system
     #[arg(from_global)]
     dry_run: bool,
-<<<<<<< HEAD
     /// Set sysroot target directory
     #[arg(from_global)]
     sysroot: PathBuf,
@@ -71,53 +70,19 @@
         let set = match action {
             MarkAction::Hold | MarkAction::Unhold => apt
                 .mark_version_status(&packages, action == MarkAction::Hold, dry_run)?
-=======
-    sysroot: String,
-    another_apt_options: Vec<String>,
-    no_progress: bool,
-) -> Result<i32, OutputError> {
-    root()?;
-
-    let oma_apt_args = OmaAptArgs::builder()
-        .sysroot(sysroot.clone())
-        .another_apt_options(another_apt_options)
-        .build();
-
-    let apt = OmaApt::new(vec![], oma_apt_args, false, AptConfig::new())?;
-
-    let set = match op {
-        "hold" | "unhold" => apt
-            .mark_version_status(&pkgs, op == "hold", dry_run)?
-            .into_iter()
-            .map(|(x, y)| (Cow::Borrowed(x), y))
-            .collect::<Vec<_>>(),
-        "auto" | "manual" => {
-            let matcher = PackagesMatcher::builder()
-                .cache(&apt.cache)
-                .native_arch(GetArchMethod::SpecifySysroot(&sysroot))
-                .build();
-
-            let (pkgs, no_result) =
-                matcher.match_pkgs_and_versions(pkgs.iter().map(|x| x.as_str()))?;
-
-            handle_no_result(&sysroot, no_result, no_progress)?;
-
-            apt.mark_install_status(pkgs, op == "auto", dry_run)?
->>>>>>> 525b33e0
                 .into_iter()
                 .map(|(x, y)| (Cow::Borrowed(x), y))
                 .collect::<Vec<_>>(),
             MarkAction::Auto | MarkAction::Manual => {
-                let arch = dpkg_arch(&sysroot)?;
                 let matcher = PackagesMatcher::builder()
                     .cache(&apt.cache)
-                    .native_arch(&arch)
+                    .native_arch(GetArchMethod::SpecifySysroot(&sysroot))
                     .build();
 
                 let (pkgs, no_result) =
                     matcher.match_pkgs_and_versions(packages.iter().map(|x| x.as_str()))?;
 
-                handle_no_result(sysroot, no_result, no_progress)?;
+                handle_no_result(&sysroot, no_result, no_progress)?;
 
                 apt.mark_install_status(pkgs, action == MarkAction::Auto, dry_run)?
                     .into_iter()
