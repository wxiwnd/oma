--- conflicted
+++ resolved
@@ -150,7 +150,6 @@
             warn!("{}", fl!("automatic-mode-warn"));
         }
 
-<<<<<<< HEAD
         let local_debs = packages
             .iter()
             .filter(|x| x.ends_with(".deb"))
@@ -173,13 +172,12 @@
             .build();
 
         let mut apt = OmaApt::new(local_debs, oma_apt_args, dry_run, apt_config)?;
-        let arch = dpkg_arch(&sysroot)?;
         let matcher = PackagesMatcher::builder()
             .cache(&apt.cache)
             .filter_candidate(true)
             .filter_downloadable_candidate(false)
             .select_dbg(install_dbg)
-            .native_arch(&arch)
+            .native_arch(GetArchMethod::SpecifySysroot(&sysroot))
             .build();
 
         let (pkgs, no_result) = matcher.match_pkgs_and_versions(pkgs_unparse)?;
@@ -195,50 +193,6 @@
                     fl!("already-installed", name = pkg, version = version)
                 );
             }
-=======
-    let local_debs = input
-        .iter()
-        .filter(|x| x.ends_with(".deb"))
-        .map(|x| x.to_owned())
-        .collect::<Vec<_>>();
-
-    let pkgs_unparse = input.iter().map(|x| x.as_str()).collect::<Vec<_>>();
-
-    let oma_apt_args = OmaAptArgs::builder()
-        .sysroot(args.sysroot.clone())
-        .install_recommends(args.install_recommends)
-        .install_suggests(args.install_suggests)
-        .no_install_recommends(args.no_install_recommends)
-        .no_install_suggests(args.no_install_suggests)
-        .yes(args.yes)
-        .force_yes(args.force_yes)
-        .dpkg_force_confnew(args.force_confnew)
-        .another_apt_options(another_apt_options)
-        .dpkg_force_unsafe_io(args.force_unsafe_io)
-        .build();
-
-    let mut apt = OmaApt::new(local_debs, oma_apt_args, dry_run, apt_config)?;
-    let matcher = PackagesMatcher::builder()
-        .cache(&apt.cache)
-        .filter_candidate(true)
-        .filter_downloadable_candidate(false)
-        .select_dbg(args.install_dbg)
-        .native_arch(GetArchMethod::SpecifySysroot(&args.sysroot))
-        .build();
-
-    let (pkgs, no_result) = matcher.match_pkgs_and_versions(pkgs_unparse)?;
-
-    handle_no_result(&args.sysroot, no_result, no_progress)?;
-
-    let no_marked_install = apt.install(&pkgs, args.reinstall)?;
-
-    if !no_marked_install.is_empty() {
-        for (pkg, version) in no_marked_install {
-            info!(
-                "{}",
-                fl!("already-installed", name = pkg, version = version)
-            );
->>>>>>> 525b33e0
         }
 
         CommitChanges::builder()
