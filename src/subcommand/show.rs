use std::{io::stdout, path::PathBuf};

use clap::Args;
use oma_pm::{
    apt::{AptConfig, OmaApt, OmaAptArgs},
    matches::{GetArchMethod, PackagesMatcher},
    pkginfo::OmaPackage,
};
use tracing::info;

use crate::{config::Config, error::OutputError};

use super::utils::handle_no_result;
use crate::args::CliExecuter;
use crate::fl;

use std::io::Write;

#[derive(Debug, Args)]
pub struct Show {
    /// how information on all available version(s) of (a) package(s) from all repository(ies)
    #[arg(short, long)]
    all: bool,
    /// Set output format as JSON
    #[arg(long)]
    json: bool,
<<<<<<< HEAD
    /// Package(s) to show
    #[arg(required = true)]
    packages: Vec<String>,
    /// Set sysroot target directory
    #[arg(from_global)]
    sysroot: PathBuf,
    /// Set apt options
    #[arg(from_global)]
    apt_options: Vec<String>,
}

impl CliExecuter for Show {
    fn execute(self, _config: &Config, no_progress: bool) -> Result<i32, OutputError> {
        let Show {
            all,
            json,
            packages,
            sysroot,
            apt_options,
        } = self;

        let oma_apt_args = OmaAptArgs::builder()
            .another_apt_options(apt_options)
            .sysroot(sysroot.to_string_lossy().to_string())
            .build();

        let apt = OmaApt::new(vec![], oma_apt_args, false, AptConfig::new())?;

        let arch = dpkg_arch(&sysroot)?;
        let matcher = PackagesMatcher::builder()
            .cache(&apt.cache)
            .native_arch(&arch)
            .build();

        let (pkgs, no_result) =
            matcher.match_pkgs_and_versions(packages.iter().map(|x| x.as_str()))?;

        handle_no_result(sysroot, no_result, no_progress)?;

        let mut stdout = stdout();

        if !all {
            let mut filter_pkgs: Vec<OmaPackage> = vec![];
            let pkgs_len = pkgs.len();
            for pkg in pkgs {
                if !filter_pkgs
                    .iter()
                    .any(|x| pkg.raw_pkg.fullname(true) == x.raw_pkg.fullname(true))
                {
                    filter_pkgs.push(pkg);
                }
=======
    another_apt_options: Vec<String>,
    no_progress: bool,
) -> Result<i32, OutputError> {
    let oma_apt_args = OmaAptArgs::builder()
        .another_apt_options(another_apt_options)
        .sysroot(sysroot.clone())
        .build();
    let apt = OmaApt::new(vec![], oma_apt_args, false, AptConfig::new())?;

    let matcher = PackagesMatcher::builder()
        .cache(&apt.cache)
        .native_arch(GetArchMethod::SpecifySysroot(&sysroot))
        .build();

    let (pkgs, no_result) = matcher.match_pkgs_and_versions(input)?;

    handle_no_result(&sysroot, no_result, no_progress)?;

    let mut stdout = stdout();

    if !all {
        let mut filter_pkgs: Vec<OmaPackage> = vec![];
        let pkgs_len = pkgs.len();
        for pkg in pkgs {
            if !filter_pkgs
                .iter()
                .any(|x| pkg.raw_pkg.fullname(true) == x.raw_pkg.fullname(true))
            {
                filter_pkgs.push(pkg);
>>>>>>> 525b33e0
            }

            if filter_pkgs.is_empty() {
                return Ok(1);
            }

            for (i, pkg) in filter_pkgs.iter().enumerate() {
                if json {
                    writeln!(
                        stdout,
                        "{}",
                        serde_json::to_string(&pkg.pkg_info(&apt.cache)?).map_err(|e| {
                            OutputError {
                                description: e.to_string(),
                                source: None,
                            }
                        })?
                    )
                    .ok();
                } else {
                    writeln!(stdout, "{}", pkg.pkg_info(&apt.cache)?).ok();
                    if i != filter_pkgs.len() - 1 {
                        writeln!(stdout).ok();
                    }
                }
            }

            if filter_pkgs.len() == 1 && !json {
                let other_version = pkgs_len - 1;

                if other_version > 0 {
                    info!("{}", fl!("additional-version", len = other_version));
                }
            }
        } else {
            for (i, pkg) in pkgs.iter().enumerate() {
                if json {
                    writeln!(
                        stdout,
                        "{}",
                        serde_json::to_string(&pkg.pkg_info(&apt.cache)?).map_err(|e| {
                            OutputError {
                                description: e.to_string(),
                                source: None,
                            }
                        })?
                    )
                    .ok();
                } else if i != pkgs.len() - 1 {
                    writeln!(stdout, "{}", pkg.pkg_info(&apt.cache)?).ok();
                    writeln!(stdout).ok();
                } else {
                    writeln!(stdout, "{}", pkg.pkg_info(&apt.cache)?).ok();
                }
            }
        }

        Ok(0)
    }
}<|MERGE_RESOLUTION|>--- conflicted
+++ resolved
@@ -24,7 +24,6 @@
     /// Set output format as JSON
     #[arg(long)]
     json: bool,
-<<<<<<< HEAD
     /// Package(s) to show
     #[arg(required = true)]
     packages: Vec<String>,
@@ -53,16 +52,15 @@
 
         let apt = OmaApt::new(vec![], oma_apt_args, false, AptConfig::new())?;
 
-        let arch = dpkg_arch(&sysroot)?;
         let matcher = PackagesMatcher::builder()
             .cache(&apt.cache)
-            .native_arch(&arch)
+            .native_arch(GetArchMethod::SpecifySysroot(&sysroot))
             .build();
 
         let (pkgs, no_result) =
             matcher.match_pkgs_and_versions(packages.iter().map(|x| x.as_str()))?;
 
-        handle_no_result(sysroot, no_result, no_progress)?;
+        handle_no_result(&sysroot, no_result, no_progress)?;
 
         let mut stdout = stdout();
 
@@ -76,37 +74,6 @@
                 {
                     filter_pkgs.push(pkg);
                 }
-=======
-    another_apt_options: Vec<String>,
-    no_progress: bool,
-) -> Result<i32, OutputError> {
-    let oma_apt_args = OmaAptArgs::builder()
-        .another_apt_options(another_apt_options)
-        .sysroot(sysroot.clone())
-        .build();
-    let apt = OmaApt::new(vec![], oma_apt_args, false, AptConfig::new())?;
-
-    let matcher = PackagesMatcher::builder()
-        .cache(&apt.cache)
-        .native_arch(GetArchMethod::SpecifySysroot(&sysroot))
-        .build();
-
-    let (pkgs, no_result) = matcher.match_pkgs_and_versions(input)?;
-
-    handle_no_result(&sysroot, no_result, no_progress)?;
-
-    let mut stdout = stdout();
-
-    if !all {
-        let mut filter_pkgs: Vec<OmaPackage> = vec![];
-        let pkgs_len = pkgs.len();
-        for pkg in pkgs {
-            if !filter_pkgs
-                .iter()
-                .any(|x| pkg.raw_pkg.fullname(true) == x.raw_pkg.fullname(true))
-            {
-                filter_pkgs.push(pkg);
->>>>>>> 525b33e0
             }
 
             if filter_pkgs.is_empty() {
